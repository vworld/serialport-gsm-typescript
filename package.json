{
	"name": "serialport-gsm",
	"version": "3.4.2",
	"description": "Library for the communication with GSM modems like sending and receiving SMS messages",
	"license": "MIT",
	"homepage": "https://github.com/zabsalahid/serialport-gsm#readme",
	"main": "./dist/index.js",
	"types": "./dist/index.d.ts",
	"dependencies": {
<<<<<<< HEAD
		"@killerjulian/node-pdu": "2.0.0",
=======
		"moment": "2.29.4",
>>>>>>> 9ac529d1
		"serialport": "10.5.0"
	},
	"devDependencies": {
		"@types/node": "18.11.12",
		"@typescript-eslint/eslint-plugin": "5.46.0",
		"@typescript-eslint/parser": "5.46.0",
		"eslint": "8.29.0",
		"nodemon": "2.0.20",
		"typedoc": "0.23.23",
		"typescript": "4.9.4"
	},
	"scripts": {
		"build": "yarn build:lib && yarn build:docs",
		"build:lib": "tsc",
		"build:docs": "typedoc --entryPoints src/index.ts --out docs --excludePrivate --customCss ./typedoc.css",
		"lint": "eslint src --ext .ts",
		"prepack": "yarn build:lib"
	},
	"author": "Zabdiel G. Salahid <zabsalahid@gmail.com> (https://github.com/zabsalahid)",
	"repository": {
		"type": "git",
		"url": "https://github.com/zabsalahid/serialport-gsm.git"
	},
	"bugs": {
		"url": "https://github.com/zabsalahid/serialport-gsm/issues"
	},
	"keywords": [
		"gsm",
		"at",
		"commands",
		"modem",
		"sms",
		"iot",
		"serial port",
		"serialport",
		"serial",
		"com",
		"port",
		"flash message",
		"class 0"
	]
}<|MERGE_RESOLUTION|>--- conflicted
+++ resolved
@@ -7,11 +7,7 @@
 	"main": "./dist/index.js",
 	"types": "./dist/index.d.ts",
 	"dependencies": {
-<<<<<<< HEAD
 		"@killerjulian/node-pdu": "2.0.0",
-=======
-		"moment": "2.29.4",
->>>>>>> 9ac529d1
 		"serialport": "10.5.0"
 	},
 	"devDependencies": {
