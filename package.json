{
<<<<<<< HEAD
  "name": "serialport-gsm",
  "version": "4.0.1",
  "description": "Serialport implementation for GSM commands (send text/flash messages, read, etc.)",
  "main": "lib/",
  "directories": {
    "lib": "lib"
  },
  "dependencies": {
    "node-pdu": "^1.0.15",
    "serialport": "^10.5.0"
  },
  "devDependencies": {
    "nodemon": "^2.0.20"
  },
  "engines": {
    "node": ">=12.0.0"
  },
  "scripts": {
    "start": "nodemon test.js",
    "test": "echo \"Error: no test specified\" && exit 1"
  },
  "repository": {
    "type": "git",
    "url": "git+https://github.com/zabsalahid/serialport-gsm.git"
  },
  "keywords": [
    "gsm",
    "at",
    "commands",
    "modem",
    "sms",
    "iot",
    "serial port",
    "serialport",
    "serial",
    "com",
    "port",
    "flash message",
    "class 0"
  ],
  "author": "Zabdiel G. Salahid <zabsalahid@gmail.com> (https://github.com/zabsalahid)",
  "contributors": [
    {
      "name": "Paolo Brainard M. Reyes",
      "email": "xreyes.paolox@gmail.com",
      "url": "http://360logix.com"
    }
  ],
  "license": "MIT",
  "bugs": {
    "url": "https://github.com/zabsalahid/serialport-gsm/issues"
  },
  "homepage": "https://github.com/zabsalahid/serialport-gsm#readme"
=======
	"name": "serialport-gsm",
	"version": "5.0.0",
	"description": "Library for the communication with GSM modems like sending and receiving SMS messages",
	"license": "MIT",
	"homepage": "https://github.com/zabsalahid/serialport-gsm#readme",
	"main": "./dist/index.js",
	"types": "./dist/index.d.ts",
	"dependencies": {
		"@killerjulian/node-pdu": "2.0.0",
		"serialport": "10.5.0"
	},
	"devDependencies": {
		"@types/node": "16.11.7",
		"@typescript-eslint/eslint-plugin": "5.48.0",
		"@typescript-eslint/parser": "5.48.0",
		"eslint": "8.31.0",
		"nodemon": "2.0.20",
		"typedoc": "0.23.23",
		"typescript": "4.9.4"
	},
	"scripts": {
		"build": "yarn build:lib && yarn build:docs",
		"build:lib": "tsc",
		"build:docs": "typedoc --entryPoints src/index.ts --out docs --excludePrivate --customCss ./typedoc.css",
		"lint": "eslint src --ext .ts",
		"prepack": "yarn build:lib"
	},
	"engines": {
		"node": ">=16.0.0"
	},
	"author": "Zabdiel G. Salahid <zabsalahid@gmail.com> (https://github.com/zabsalahid)",
	"repository": {
		"type": "git",
		"url": "https://github.com/zabsalahid/serialport-gsm.git"
	},
	"bugs": {
		"url": "https://github.com/zabsalahid/serialport-gsm/issues"
	},
	"keywords": [
		"gsm",
		"at",
		"commands",
		"modem",
		"sms",
		"iot",
		"serial port",
		"serialport",
		"serial",
		"com",
		"port",
		"flash message",
		"class 0"
	]
>>>>>>> 78fb1327
}<|MERGE_RESOLUTION|>--- conflicted
+++ resolved
@@ -1,59 +1,4 @@
 {
-<<<<<<< HEAD
-  "name": "serialport-gsm",
-  "version": "4.0.1",
-  "description": "Serialport implementation for GSM commands (send text/flash messages, read, etc.)",
-  "main": "lib/",
-  "directories": {
-    "lib": "lib"
-  },
-  "dependencies": {
-    "node-pdu": "^1.0.15",
-    "serialport": "^10.5.0"
-  },
-  "devDependencies": {
-    "nodemon": "^2.0.20"
-  },
-  "engines": {
-    "node": ">=12.0.0"
-  },
-  "scripts": {
-    "start": "nodemon test.js",
-    "test": "echo \"Error: no test specified\" && exit 1"
-  },
-  "repository": {
-    "type": "git",
-    "url": "git+https://github.com/zabsalahid/serialport-gsm.git"
-  },
-  "keywords": [
-    "gsm",
-    "at",
-    "commands",
-    "modem",
-    "sms",
-    "iot",
-    "serial port",
-    "serialport",
-    "serial",
-    "com",
-    "port",
-    "flash message",
-    "class 0"
-  ],
-  "author": "Zabdiel G. Salahid <zabsalahid@gmail.com> (https://github.com/zabsalahid)",
-  "contributors": [
-    {
-      "name": "Paolo Brainard M. Reyes",
-      "email": "xreyes.paolox@gmail.com",
-      "url": "http://360logix.com"
-    }
-  ],
-  "license": "MIT",
-  "bugs": {
-    "url": "https://github.com/zabsalahid/serialport-gsm/issues"
-  },
-  "homepage": "https://github.com/zabsalahid/serialport-gsm#readme"
-=======
 	"name": "serialport-gsm",
 	"version": "5.0.0",
 	"description": "Library for the communication with GSM modems like sending and receiving SMS messages",
@@ -107,5 +52,4 @@
 		"flash message",
 		"class 0"
 	]
->>>>>>> 78fb1327
 }